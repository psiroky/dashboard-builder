<?xml version="1.0" encoding="UTF-8"?>
<!--
  ~ Copyright 2012 JBoss Inc
  ~
  ~ Licensed under the Apache License, Version 2.0 (the "License");
  ~ you may not use this file except in compliance with the License.
  ~ You may obtain a copy of the License at
  ~
  ~       http://www.apache.org/licenses/LICENSE-2.0
  ~
  ~ Unless required by applicable law or agreed to in writing, software
  ~ distributed under the License is distributed on an "AS IS" BASIS,
  ~ WITHOUT WARRANTIES OR CONDITIONS OF ANY KIND, either express or implied.
  ~ See the License for the specific language governing permissions and
  ~ limitations under the License.
  -->

<project xmlns="http://maven.apache.org/POM/4.0.0" xmlns:xsi="http://www.w3.org/2001/XMLSchema-instance"
         xsi:schemaLocation="http://maven.apache.org/POM/4.0.0 http://maven.apache.org/maven-v4_0_0.xsd">

    <modelVersion>4.0.0</modelVersion>

    <parent>
        <groupId>org.drools</groupId>
        <artifactId>droolsjbpm-parent</artifactId>
        <version>6.0.0-SNAPSHOT</version>
        <!-- relativePath causes out-of-date problems on hudson slaves -->
        <!--<relativePath>../droolsjbpm-build-bootstrap/pom.xml</relativePath>-->
    </parent>

    <groupId>org.jboss.dashboard-builder</groupId>
        <artifactId>dashboard-builder</artifactId>
        <version>6.0.0-SNAPSHOT</version>
    <packaging>pom</packaging>

    <name>JBoss Dashboard Builder</name>
    <description>JBoss tool for the visual composition of custom dashboards</description>
    <inceptionYear>2012</inceptionYear>
    <organization>
        <name>JBoss by Red Hat</name>
        <url>http://www.jboss.org/</url>
    </organization>
    <licenses>
        <license>
            <name>The Apache Software License, Version 2.0</name>
            <url>http://www.apache.org/licenses/LICENSE-2.0.txt</url>
            <distribution>repo</distribution>
        </license>
    </licenses>

    <properties>
        <project.build.sourceEncoding>UTF-8</project.build.sourceEncoding>
        <hyear>2012</hyear>
        <version.junit>4.10</version.junit>
        <version.arquillian>1.0.3.Final</version.arquillian>
        <version.arquillian.container>1.0.0.CR5</version.arquillian.container>
        <version.shrinkwrap.resolver>2.0.0-beta-2</version.shrinkwrap.resolver>
        <version.weld.spi>1.1.Final</version.weld.spi>
        <version.weld>1.1.10.Final</version.weld>
        <version.jetty>8.1.7.v20120910</version.jetty>
    </properties>

    <scm>
      <connection>scm:git:git@github.com:droolsjbpm/dashboard-builder.git</connection>
      <developerConnection>scm:git:git@github.com:droolsjbpm/dashboard-builder.git</developerConnection>
      <url>https://github.com/droolsjbpm/dashboard-builder</url>
    </scm>

    <repositories>
        <repository>
            <id>jboss-public-repository-group</id>
            <name>JBoss Public Repository Group</name>
            <url>https://repository.jboss.org/nexus/content/repositories/central/</url>
            <layout>default</layout>
            <releases>
                <enabled>true</enabled>
                <updatePolicy>never</updatePolicy>
            </releases>
            <snapshots>
                <enabled>true</enabled>
                <updatePolicy>daily</updatePolicy>
            </snapshots>
        </repository>
    </repositories>

    <modules>
        <module>modules</module>
    </modules>

    <dependencyManagement>
        <dependencies>
            <dependency>
                <groupId>org.jboss.shrinkwrap.resolver</groupId>
                <artifactId>shrinkwrap-resolver-bom</artifactId>
                <version>${version.shrinkwrap.resolver}</version>
                <scope>import</scope>
                <type>pom</type>
            </dependency>
            <dependency>
                <groupId>org.jboss.arquillian</groupId>
                <artifactId>arquillian-bom</artifactId>
                <version>${version.arquillian}</version>
                <scope>import</scope>
                <type>pom</type>
            </dependency>
        </dependencies>
    </dependencyManagement>

    <dependencies>

        <dependency>
            <groupId>log4j</groupId>
            <artifactId>log4j</artifactId>
            <version>1.2.17</version>
            <scope>compile</scope>
        </dependency>

        <dependency>
            <groupId>commons-logging</groupId>
            <artifactId>commons-logging</artifactId>
            <version>1.1.1</version>
            <scope>compile</scope>
        </dependency>

        <dependency>
            <groupId>commons-lang</groupId>
            <artifactId>commons-lang</artifactId>
            <version>2.6</version>
            <scope>compile</scope>
        </dependency>

        <dependency>
            <groupId>commons-jxpath</groupId>
            <artifactId>commons-jxpath</artifactId>
            <version>1.3</version>
            <scope>compile</scope>
        </dependency>

        <dependency>
            <groupId>org.hibernate</groupId>
            <artifactId>hibernate-core</artifactId>
            <version>3.3.1.GA</version>
            <scope>compile</scope>
            <exclusions>
                <exclusion>
                    <groupId>org.slf4j</groupId>
                    <artifactId>slf4j-api</artifactId>
                </exclusion>
            </exclusions>
        </dependency>

        <dependency>
            <groupId>javassist</groupId>
            <artifactId>javassist</artifactId>
            <version>3.4.GA</version>
            <scope>compile</scope>
        </dependency>

        <dependency>
            <groupId>org.jboss.spec.javax.servlet</groupId>
            <artifactId>jboss-servlet-api_3.0_spec</artifactId>
            <version>1.0.2.Final</version>
            <scope>compile</scope>
        </dependency>

        <dependency>
            <groupId>commons-collections</groupId>
            <artifactId>commons-collections</artifactId>
            <version>3.2.1</version>
            <scope>compile</scope>
        </dependency>

        <dependency>
            <groupId>commons-io</groupId>
            <artifactId>commons-io</artifactId>
            <version>2.4</version>
            <scope>compile</scope>
        </dependency>

        <dependency>
            <groupId>org.beanshell</groupId>
            <artifactId>bsh</artifactId>
            <version>1.3.0</version>
            <scope>compile</scope>
        </dependency>

        <dependency>
            <groupId>commons-vfs</groupId>
            <artifactId>commons-vfs</artifactId>
            <version>1.0</version>
            <scope>compile</scope>
        </dependency>

        <dependency>
            <groupId>com.mchange</groupId>
            <artifactId>c3p0</artifactId>
            <version>0.9.2-pre5</version>
            <scope>compile</scope>
        </dependency>

        <dependency>
            <groupId>commons-dbcp</groupId>
            <artifactId>commons-dbcp</artifactId>
            <version>1.4</version>
            <scope>compile</scope>
        </dependency>

        <dependency>
            <groupId>javax.mail</groupId>
            <artifactId>mail</artifactId>
            <version>1.4.5</version>
            <scope>compile</scope>
        </dependency>

        <dependency>
            <groupId>javax.enterprise</groupId>
            <artifactId>cdi-api</artifactId>
            <version>1.0-SP4</version>
            <scope>compile</scope>
        </dependency>

        <dependency>
            <groupId>org.bluestemsoftware.open.maven.tparty</groupId>
            <artifactId>xerces-impl</artifactId>
            <version>2.9.0</version>
            <scope>compile</scope>
        </dependency>

        <dependency>
            <groupId>commons-codec</groupId>
            <artifactId>commons-codec</artifactId>
            <version>1.7</version>
            <scope>compile</scope>
        </dependency>

        <dependency>
            <groupId>org.jdom</groupId>
            <artifactId>jdom</artifactId>
            <version>1.1.3</version>
            <scope>compile</scope>
        </dependency>

        <dependency>
            <groupId>org.apache.pdfbox</groupId>
            <artifactId>pdfbox</artifactId>
            <version>1.7.1</version>
            <scope>compile</scope>
        </dependency>

        <dependency>
            <groupId>javax.servlet</groupId>
            <artifactId>jsp-api</artifactId>
            <version>2.0</version>
            <scope>compile</scope>
        </dependency>

        <dependency>
            <groupId>commons-validator</groupId>
            <artifactId>commons-validator</artifactId>
            <version>1.4.0</version>
            <scope>compile</scope>
        </dependency>

        <dependency>
            <groupId>org.apache.poi</groupId>
            <artifactId>poi</artifactId>
            <version>3.9</version>
            <scope>compile</scope>
        </dependency>

        <dependency>
            <groupId>org.apache.poi</groupId>
            <artifactId>poi-ooxml</artifactId>
            <version>3.9</version>
            <scope>compile</scope>
        </dependency>

        <dependency>
            <groupId>commons-fileupload</groupId>
            <artifactId>commons-fileupload</artifactId>
            <version>1.2.2</version>
            <scope>compile</scope>
        </dependency>

        <dependency>
            <groupId>org.jfree</groupId>
            <artifactId>jfreechart</artifactId>
            <version>1.0.14</version>
        </dependency>

        <dependency>
            <groupId>net.sf.opencsv</groupId>
            <artifactId>opencsv</artifactId>
            <version>2.3</version>
        </dependency>

        <!-- Unit testing -->

        <dependency>
            <groupId>org.easytesting</groupId>
            <artifactId>fest-assert-core</artifactId>
            <version>2.0M6</version>
            <scope>test</scope>
        </dependency>

        <dependency>
            <groupId>junit</groupId>
            <artifactId>junit</artifactId>
            <version>${version.junit}</version>
            <scope>test</scope>
        </dependency>

        <dependency>
            <groupId>org.jboss.weld</groupId>
            <artifactId>weld-spi</artifactId>
            <version>${version.weld.spi}</version>
            <scope>test</scope>
        </dependency>

        <dependency>
            <groupId>org.jboss.weld.se</groupId>
            <artifactId>weld-se-core</artifactId>
            <version>${version.weld}</version>
            <scope>test</scope>
        </dependency>

        <dependency>
            <groupId>org.jboss.arquillian.junit</groupId>
            <artifactId>arquillian-junit-container</artifactId>
            <version>${version.arquillian}</version>
            <scope>test</scope>
        </dependency>

        <dependency>
            <groupId>org.jboss.arquillian.container</groupId>
            <artifactId>arquillian-weld-se-embedded-1.1</artifactId>
            <version>${version.arquillian.container}</version>
            <scope>test</scope>
        </dependency>

        <dependency>
            <groupId>org.jboss.shrinkwrap.resolver</groupId>
            <artifactId>shrinkwrap-resolver-depchain</artifactId>
            <version>${version.shrinkwrap.resolver}</version>
            <type>pom</type>
            <scope>test</scope>
        </dependency>

        <dependency>
            <groupId>org.slf4j</groupId>
            <artifactId>slf4j-simple</artifactId>
            <version>1.6.4</version>
            <scope>test</scope>
        </dependency>

    </dependencies>

    <build>
        <plugins>
            <!-- Header plugin. Check out http://code.google.com/p/maven-license-plugin for more info -->
            <plugin>
                <groupId>com.mycila.maven-license-plugin</groupId>
                <artifactId>maven-license-plugin</artifactId>
                <version>1.9.0</version>
                <configuration>
                    <header>modules/header-template.txt</header>
                    <excludes>
                        <!-- Don't touch unless you know what you're doing! -->
                        <exclude>**/LICENSE-ASL-2.0.txt</exclude>
                        <exclude>**/*.md</exclude>
                        <exclude>**/popup.js</exclude>
                        <exclude>**/tooltips.js</exclude>
                        <exclude>**/fckeditor/*.*</exclude>
                        <exclude>**/fckeditor/editor/**/*.*</exclude>
                        <exclude>**/scriptaculous-js-1.9.0/*.js</exclude>
                        <exclude>**/Date/datepicker/*.js</exclude>
                        <exclude>**/commons/html/*.*</exclude>
                        <exclude>**/*.phelp</exclude>
                        <exclude>**/overlib.js</exclude>
                        <exclude>**/*.csv</exclude>
                        <exclude>**/*.swf</exclude>
                    </excludes>
                    <useDefaultExcludes>true</useDefaultExcludes>
                    <mapping>
                        <factory>SCRIPT_STYLE</factory>
                        <cfg>SCRIPT_STYLE</cfg>
                        <panel>SCRIPT_STYLE</panel>
                        <phelp>XML_STYLE</phelp>
                        <ptd>XML_STYLE</ptd>
                        <ptf>XML_STYLE</ptf>
                    </mapping>
                    <useDefaultMapping>true</useDefaultMapping>
                    <properties>
                        <year>${hyear}</year>
                    </properties>
                    <encoding>ISO-8859-1</encoding>
                    <strictCheck>true</strictCheck>
                    <keywords>
                        <keyword>
                            JBoss Inc
                        </keyword>
                    </keywords>
                </configuration>
            </plugin>
         </plugins>
    </build>

    <profiles>
        <profile>
<<<<<<< HEAD
            <id>full</id>
=======
            <id>fullProfile</id>
>>>>>>> 81587d88
            <activation>
                <property>
                    <name>full</name>
                </property>
            </activation>
            <modules>
                <module>builder</module>
            </modules>
        </profile>
    </profiles>

</project><|MERGE_RESOLUTION|>--- conflicted
+++ resolved
@@ -407,11 +407,7 @@
 
     <profiles>
         <profile>
-<<<<<<< HEAD
             <id>full</id>
-=======
-            <id>fullProfile</id>
->>>>>>> 81587d88
             <activation>
                 <property>
                     <name>full</name>
