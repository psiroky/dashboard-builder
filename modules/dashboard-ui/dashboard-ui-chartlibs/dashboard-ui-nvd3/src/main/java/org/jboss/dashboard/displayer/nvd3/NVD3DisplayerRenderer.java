/**
 * Copyright (C) 2012 JBoss Inc
 *
 * Licensed under the Apache License, Version 2.0 (the "License");
 * you may not use this file except in compliance with the License.
 * You may obtain a copy of the License at
 *
 *       http://www.apache.org/licenses/LICENSE-2.0
 *
 * Unless required by applicable law or agreed to in writing, software
 * distributed under the License is distributed on an "AS IS" BASIS,
 * WITHOUT WARRANTIES OR CONDITIONS OF ANY KIND, either express or implied.
 * See the License for the specific language governing permissions and
 * limitations under the License.
 */
package org.jboss.dashboard.displayer.nvd3;

import org.jboss.dashboard.annotation.Install;
import org.jboss.dashboard.annotation.config.Config;
import org.jboss.dashboard.displayer.*;
import org.jboss.dashboard.displayer.annotation.BarChart;
import org.jboss.dashboard.displayer.annotation.LineChart;
import org.jboss.dashboard.displayer.annotation.PieChart;
import org.jboss.dashboard.displayer.chart.*;

import javax.annotation.PostConstruct;
import javax.inject.Inject;
import java.util.*;

@Install
@BarChart
@PieChart
@LineChart
public class NVD3DisplayerRenderer extends AbstractDataDisplayerRenderer {

    public static final String UID = "nvd3";

    @Inject
    @Config(UID)
    protected String uid;

    @Inject
    @Config("")
    public String[] barChartTypes;

    @Inject
    @Config("")
    public String barChartDefault;

<<<<<<< HEAD
    @Inject
    @Config("")
    public String[] pìeChartTypes;
=======
    @Inject @Config("")
    public String[] pieChartTypes;
>>>>>>> 248e17a2

    @Inject
    @Config("")
    public String pieChartDefault;

    @Inject
    @Config("")
    public String[] lineChartTypes;

    @Inject
    @Config("")
    public String lineChartDefault;

    List<DataDisplayerFeature> featuresSupported;
    Map<String, List<String>> availableChartTypes;
    Map<String, String> defaultChartTypes;

    @PostConstruct
    protected void init() {
        // Define the displaying features supported by the JFree renderer.
        featuresSupported = new ArrayList<DataDisplayerFeature>();
        featuresSupported.add(DataDisplayerFeature.ALIGN_CHART);
        featuresSupported.add(DataDisplayerFeature.SHOW_TITLE);
        featuresSupported.add(DataDisplayerFeature.SHOW_HIDE_LABELS);
        //featuresSupported.add(DataDisplayerFeature.ROUND_TO_INTEGER);
        //featuresSupported.add(DataDisplayerFeature.SET_CHART_TYPE);
        featuresSupported.add(DataDisplayerFeature.SET_CHART_WIDTH);
        featuresSupported.add(DataDisplayerFeature.SET_CHART_HEIGHT);
        //featuresSupported.add(DataDisplayerFeature.SET_FOREGRND_COLOR);
        featuresSupported.add(DataDisplayerFeature.SET_LABELS_ANGLE);
        featuresSupported.add(DataDisplayerFeature.SET_MARGIN_BOTTOM);
        featuresSupported.add(DataDisplayerFeature.SET_MARGIN_TOP);
        featuresSupported.add(DataDisplayerFeature.SET_MARGIN_LEFT);
        featuresSupported.add(DataDisplayerFeature.SET_MARGIN_RIGHT);
        //featuresSupported.add(DataDisplayerFeature.SHOW_LINES_AREA);

        // Register the available chart types.
        availableChartTypes = new HashMap<String, List<String>>();
        availableChartTypes.put(BarChartDisplayerType.UID, Arrays.asList(barChartTypes));
        availableChartTypes.put(PieChartDisplayerType.UID, Arrays.asList(pieChartTypes));
        availableChartTypes.put(LineChartDisplayerType.UID, Arrays.asList(lineChartTypes));

        // Set the default chart type for each displayer type.
        defaultChartTypes = new HashMap<String, String>();
        defaultChartTypes.put(BarChartDisplayerType.UID, barChartDefault);
        defaultChartTypes.put(PieChartDisplayerType.UID, pieChartDefault);
        defaultChartTypes.put(LineChartDisplayerType.UID, lineChartDefault);
    }

    public String getUid() {
        return uid;
    }

    public String getDescription(Locale l) {
        try {
            ResourceBundle i18n = ResourceBundle.getBundle("org.jboss.dashboard.displayer.nvd3.messages", l);
            return i18n.getString("nvd3.name");
        } catch (Exception e) {
            return "SVG Charts (NVD3)";
        }
    }

    public boolean isFeatureSupported(DataDisplayer displayer, DataDisplayerFeature feature) {
        if (displayer instanceof PieChartDisplayer && feature.equals(DataDisplayerFeature.SHOW_LEGEND)) {
            return true;
        } else
        if (displayer instanceof LineChartDisplayer && feature.equals(DataDisplayerFeature.SHOW_LINES_AREA)) {
            return true;
        } else {
            return featuresSupported.contains(feature);
        }
    }

    public List<String> getAvailableChartTypes(DataDisplayer displayer) {
        DataDisplayerType displayerType = displayer.getDataDisplayerType();
        return availableChartTypes.get(displayerType.getUid());
    }

    public String getDefaultChartType(DataDisplayer displayer) {
        DataDisplayerType displayerType = displayer.getDataDisplayerType();
        return defaultChartTypes.get(displayerType.getUid());
    }

    public String getChartTypeDescription(String chartType, Locale locale) {
        try {
            ResourceBundle i18n = ResourceBundle.getBundle("org.jboss.dashboard.displayer.nvd3.messages", locale);
            return i18n.getString("nvd3.type." + chartType);
        } catch (Exception e) {
            return chartType;
        }
    }
}
<|MERGE_RESOLUTION|>--- conflicted
+++ resolved
@@ -47,14 +47,8 @@
     @Config("")
     public String barChartDefault;
 
-<<<<<<< HEAD
-    @Inject
-    @Config("")
-    public String[] pìeChartTypes;
-=======
     @Inject @Config("")
     public String[] pieChartTypes;
->>>>>>> 248e17a2
 
     @Inject
     @Config("")
